<?php

namespace App\Http\Controllers\Api;

use App\Http\Controllers\Controller;
use App\Models\Chat;
use App\Models\Message;
use App\Models\Widget;
use App\Models\ChatHistory;
use App\Services\AI\AIService;
use Illuminate\Http\Request;
use Illuminate\Support\Facades\Auth;
use Illuminate\Support\Facades\Validator;
use Illuminate\Support\Facades\Log;
use Illuminate\Support\Facades\Cache;
use Illuminate\Support\Facades\RateLimiter;
use Illuminate\Http\JsonResponse;
use Illuminate\Support\Str;

class ChatController extends Controller
{
    protected $aiService;
<<<<<<< HEAD

=======
    
>>>>>>> 6a3b2de1
    public function __construct(AIService $aiService)
    {
        $this->aiService = $aiService;
    }
<<<<<<< HEAD

    /**
     * Get chat history by session ID.
     *
     * @param string $sessionId
     * @return JsonResponse
     */
    public function getBySession(string $sessionId): JsonResponse
    {
        try {
            $messages = Message::where('session_id', $sessionId)
                             ->orderBy('created_at', 'asc')
                             ->get();

            return response()->json($messages);
        } catch (\Exception $e) {
            Log::error('Chat history retrieval error: ' . $e->getMessage());
            return response()->json(['error' => 'Failed to retrieve chat history'], 500);
        }
    }

    /**
     * Send a message and get AI response.
     *
     * @param Request $request
     * @return JsonResponse
     */
    public function sendMessage(Request $request): JsonResponse
    {
        $validator = Validator::make($request->all(), [
            'widget_id' => 'required|string',
            'session_id' => 'required|string|max:255',
            'message' => 'required|string|max:2000',
            'user_data' => 'nullable|array',
            'user_data.name' => 'nullable|string|max:100',
            'user_data.email' => 'nullable|email|max:255',
            'user_data.phone' => 'nullable|string|max:20'
        ]);

        if ($validator->fails()) {
            return response()->json(['errors' => $validator->errors()], 422);
        }

        // Rate limiting
        $rateLimitKey = 'chat_message:' . $request->ip() . ':' . $request->session_id;
        if (RateLimiter::tooManyAttempts($rateLimitKey, 30)) {
            $seconds = RateLimiter::availableIn($rateLimitKey);
            return response()->json([
                'error' => 'Too many messages. Please wait ' . $seconds . ' seconds.'
            ], 429);
        }

        RateLimiter::hit($rateLimitKey, 60); // 30 messages per minute

        try {
            // Get widget configuration
            $widget = Widget::where('embed_code', $request->widget_id)
                          ->where('status', 'active')
                          ->with('aiProvider')
                          ->first();

            if (!$widget) {
                return response()->json(['error' => 'Widget not found or inactive'], 404);
            }

            if (!$widget->aiProvider) {
                return response()->json(['error' => 'No AI provider configured for this widget'], 400);
            }

            // Sanitize input
            $sanitizedMessage = $this->sanitizeInput($request->message);

            // Store user message
            $userMessage = Message::create([
                'session_id' => $request->session_id,
                'widget_id' => $widget->id,
                'sender_type' => 'user',
                'message' => $sanitizedMessage,
                'user_data' => $request->user_data,
                'ip_address' => $request->ip(),
                'user_agent' => $request->userAgent()
            ]);

            // Get conversation context
            $context = $this->getConversationContext($request->session_id, $widget->behavior['maxMessages'] ?? 10);

            // Prepare AI configuration with decrypted API key
            $aiConfig = [
                'apiKey' => $widget->aiProvider->decrypted_api_key,
                'model' => $widget->aiProvider->model,
                'temperature' => $widget->aiProvider->temperature ?? 0.7,
                'maxTokens' => $widget->aiProvider->max_tokens ?? 2048,
                'systemPrompt' => $this->buildSystemPrompt($widget, $request->user_data)
            ];

            // Generate AI response
            $aiResponse = $this->aiService->processMessage(
                $widget->aiProvider->provider_type,
                $sanitizedMessage,
                $aiConfig,
                false,
                $context
            );

            if (!$aiResponse['success']) {
                throw new \Exception($aiResponse['message'] ?? 'AI service error');
            }

            // Store AI response
            $aiMessage = Message::create([
                'session_id' => $request->session_id,
                'widget_id' => $widget->id,
                'sender_type' => 'ai',
                'message' => $aiResponse['response'],
                'response_time' => $aiResponse['response_time'] ?? null,
                'token_usage' => $aiResponse['token_usage'] ?? null,
                'model_used' => $aiResponse['model'] ?? $widget->aiProvider->model
            ]);

            // Update or create chat history record
            $this->updateChatHistory($widget->id, $request->session_id, $request->user_data);

            Log::info('Chat message processed', [
                'widget_id' => $widget->id,
                'session_id' => $request->session_id,
                'response_time' => $aiResponse['response_time'] ?? null
            ]);

            return response()->json([
                'success' => true,
                'response' => $aiResponse['response'],
                'message_id' => $aiMessage->id,
                'response_time' => $aiResponse['response_time'] ?? null
            ]);

        } catch (\Exception $e) {
            Log::error('Chat message error: ' . $e->getMessage(), [
                'widget_id' => $request->widget_id,
                'session_id' => $request->session_id
            ]);

            return response()->json([
                'success' => false,
                'error' => 'Sorry, I encountered an error processing your message. Please try again.'
            ], 500);
        }
    }

    /**
     * Get all chats for authenticated user.
     *
     * @param Request $request
     * @return JsonResponse
     */
    public function index(Request $request): JsonResponse
    {
        try {
            $query = ChatHistory::whereHas('widget', function ($q) {
                $q->where('user_id', Auth::id());
            })->with(['widget:id,name']);

            // Apply filters
            if ($request->has('widget_id')) {
                $query->where('widget_id', $request->widget_id);
            }

            if ($request->has('date_from')) {
                $query->whereDate('created_at', '>=', $request->date_from);
            }

            if ($request->has('date_to')) {
                $query->whereDate('created_at', '<=', $request->date_to);
            }

            // Apply sorting
            $sortBy = $request->get('sort_by', 'created_at');
            $sortOrder = $request->get('sort_order', 'desc');
            $query->orderBy($sortBy, $sortOrder);

            // Pagination
            $perPage = min($request->get('per_page', 15), 100);
            $chats = $query->paginate($perPage);

            return response()->json([
                'data' => $chats->items(),
                'current_page' => $chats->currentPage(),
                'last_page' => $chats->lastPage(),
                'per_page' => $chats->perPage(),
                'total' => $chats->total()
            ]);
        } catch (\Exception $e) {
            Log::error('Chat index error: ' . $e->getMessage());
            return response()->json(['error' => 'Failed to fetch chats'], 500);
=======
    
    /**
     * Get chat history by session ID.
     * 
     * @param string $sessionId
     * @return JsonResponse
     */
    public function getBySession(string $sessionId): JsonResponse
    {
        try {
            $messages = Message::where('session_id', $sessionId)
                             ->orderBy('created_at', 'asc')
                             ->get();
            
            return response()->json($messages);
        } catch (\Exception $e) {
            Log::error('Chat history retrieval error: ' . $e->getMessage());
            return response()->json(['error' => 'Failed to retrieve chat history'], 500);
>>>>>>> 6a3b2de1
        }
    }
    
    /**
<<<<<<< HEAD
     * Get detailed chat conversation.
     *
     * @param string $sessionId
     * @return JsonResponse
     */
    public function show(string $sessionId): JsonResponse
    {
        try {
            // Verify user has access to this chat
            $chatHistory = ChatHistory::where('session_id', $sessionId)
                                    ->whereHas('widget', function ($q) {
                                        $q->where('user_id', Auth::id());
                                    })
                                    ->with(['widget:id,name'])
                                    ->firstOrFail();

            $messages = Message::where('session_id', $sessionId)
                             ->orderBy('created_at', 'asc')
                             ->get();

            return response()->json([
                'chat_info' => $chatHistory,
                'messages' => $messages
            ]);
        } catch (\Exception $e) {
            Log::error('Chat show error: ' . $e->getMessage());
            return response()->json(['error' => 'Chat not found'], 404);
=======
     * Send a message and get AI response.
     * 
     * @param Request $request
     * @return JsonResponse
     */
    public function sendMessage(Request $request): JsonResponse
    {
        $validator = Validator::make($request->all(), [
            'widget_id' => 'required|string',
            'session_id' => 'required|string|max:255',
            'message' => 'required|string|max:2000',
            'user_data' => 'nullable|array',
            'user_data.name' => 'nullable|string|max:100',
            'user_data.email' => 'nullable|email|max:255',
            'user_data.phone' => 'nullable|string|max:20'
        ]);
        
        if ($validator->fails()) {
            return response()->json(['errors' => $validator->errors()], 422);
        }
        
        // Rate limiting
        $rateLimitKey = 'chat_message:' . $request->ip() . ':' . $request->session_id;
        if (RateLimiter::tooManyAttempts($rateLimitKey, 30)) {
            $seconds = RateLimiter::availableIn($rateLimitKey);
            return response()->json([
                'error' => 'Too many messages. Please wait ' . $seconds . ' seconds.'
            ], 429);
        }
        
        RateLimiter::hit($rateLimitKey, 60); // 30 messages per minute
        
        try {
            // Get widget configuration
            $widget = Widget::where('embed_code', $request->widget_id)
                          ->where('status', 'active')
                          ->with('aiProvider')
                          ->first();
            
            if (!$widget) {
                return response()->json(['error' => 'Widget not found or inactive'], 404);
            }
            
            if (!$widget->aiProvider) {
                return response()->json(['error' => 'No AI provider configured for this widget'], 400);
            }
            
            // Sanitize input
            $sanitizedMessage = $this->sanitizeInput($request->message);
            
            // Store user message
            $userMessage = Message::create([
                'session_id' => $request->session_id,
                'widget_id' => $widget->id,
                'sender_type' => 'user',
                'message' => $sanitizedMessage,
                'user_data' => $request->user_data,
                'ip_address' => $request->ip(),
                'user_agent' => $request->userAgent()
            ]);
            
            // Get conversation context
            $context = $this->getConversationContext($request->session_id, $widget->behavior['maxMessages'] ?? 10);
            
            // Prepare AI configuration
            $aiConfig = [
                'apiKey' => $widget->aiProvider->api_key,
                'model' => $widget->aiProvider->model,
                'temperature' => $widget->aiProvider->temperature ?? 0.7,
                'maxTokens' => $widget->aiProvider->max_tokens ?? 2048,
                'systemPrompt' => $this->buildSystemPrompt($widget, $request->user_data)
            ];
            
            // Generate AI response
            $aiResponse = $this->aiService->processMessage(
                $widget->aiProvider->provider_type,
                $sanitizedMessage,
                $aiConfig,
                false,
                $context
            );
            
            if (!$aiResponse['success']) {
                throw new \Exception($aiResponse['message'] ?? 'AI service error');
            }
            
            // Store AI response
            $aiMessage = Message::create([
                'session_id' => $request->session_id,
                'widget_id' => $widget->id,
                'sender_type' => 'ai',
                'message' => $aiResponse['response'],
                'response_time' => $aiResponse['response_time'] ?? null,
                'token_usage' => $aiResponse['token_usage'] ?? null,
                'model_used' => $aiResponse['model'] ?? $widget->aiProvider->model
            ]);
            
            // Update or create chat history record
            $this->updateChatHistory($widget->id, $request->session_id, $request->user_data);
            
            Log::info('Chat message processed', [
                'widget_id' => $widget->id,
                'session_id' => $request->session_id,
                'response_time' => $aiResponse['response_time'] ?? null
            ]);
            
            return response()->json([
                'success' => true,
                'response' => $aiResponse['response'],
                'message_id' => $aiMessage->id,
                'response_time' => $aiResponse['response_time'] ?? null
            ]);
            
        } catch (\Exception $e) {
            Log::error('Chat message error: ' . $e->getMessage(), [
                'widget_id' => $request->widget_id,
                'session_id' => $request->session_id
            ]);
            
            return response()->json([
                'success' => false,
                'error' => 'Sorry, I encountered an error processing your message. Please try again.'
            ], 500);
>>>>>>> 6a3b2de1
        }
    }
    
    /**
<<<<<<< HEAD
     * Delete a chat session.
     *
     * @param string $sessionId
     * @return JsonResponse
     */
    public function destroy(string $sessionId): JsonResponse
    {
        try {
            // Verify user has access to this chat
            $chatHistory = ChatHistory::where('session_id', $sessionId)
                                    ->whereHas('widget', function ($q) {
                                        $q->where('user_id', Auth::id());
                                    })
                                    ->firstOrFail();

            // Delete messages
            Message::where('session_id', $sessionId)->delete();

            // Delete chat history
            $chatHistory->delete();

            Log::info('Chat deleted', ['session_id' => $sessionId, 'user_id' => Auth::id()]);

            return response()->json(null, 204);
        } catch (\Exception $e) {
            Log::error('Chat deletion error: ' . $e->getMessage());
            return response()->json(['error' => 'Failed to delete chat'], 500);
=======
     * Get all chats for authenticated user.
     * 
     * @param Request $request
     * @return JsonResponse
     */
    public function index(Request $request): JsonResponse
    {
        try {
            $query = ChatHistory::whereHas('widget', function ($q) {
                $q->where('user_id', Auth::id());
            })->with(['widget:id,name']);
            
            // Apply filters
            if ($request->has('widget_id')) {
                $query->where('widget_id', $request->widget_id);
            }
            
            if ($request->has('date_from')) {
                $query->whereDate('created_at', '>=', $request->date_from);
            }
            
            if ($request->has('date_to')) {
                $query->whereDate('created_at', '<=', $request->date_to);
            }
            
            // Apply sorting
            $sortBy = $request->get('sort_by', 'created_at');
            $sortOrder = $request->get('sort_order', 'desc');
            $query->orderBy($sortBy, $sortOrder);
            
            // Pagination
            $perPage = min($request->get('per_page', 15), 100);
            $chats = $query->paginate($perPage);
            
            return response()->json([
                'data' => $chats->items(),
                'current_page' => $chats->currentPage(),
                'last_page' => $chats->lastPage(),
                'per_page' => $chats->perPage(),
                'total' => $chats->total()
            ]);
        } catch (\Exception $e) {
            Log::error('Chat index error: ' . $e->getMessage());
            return response()->json(['error' => 'Failed to fetch chats'], 500);
>>>>>>> 6a3b2de1
        }
    }
    
    /**
<<<<<<< HEAD
     * Get conversation context for AI processing.
     *
     * @param string $sessionId
     * @param int $maxMessages
     * @return array
     */
    protected function getConversationContext(string $sessionId, int $maxMessages = 10): array
    {
        $messages = Message::where('session_id', $sessionId)
                         ->orderBy('created_at', 'desc')
                         ->limit($maxMessages)
                         ->get()
                         ->reverse()
                         ->values();

        return $messages->map(function ($message) {
            return [
                'role' => $message->sender_type === 'user' ? 'user' : 'assistant',
                'content' => $message->message
            ];
        })->toArray();
=======
     * Get detailed chat conversation.
     * 
     * @param string $sessionId
     * @return JsonResponse
     */
    public function show(string $sessionId): JsonResponse
    {
        try {
            // Verify user has access to this chat
            $chatHistory = ChatHistory::where('session_id', $sessionId)
                                    ->whereHas('widget', function ($q) {
                                        $q->where('user_id', Auth::id());
                                    })
                                    ->with(['widget:id,name'])
                                    ->firstOrFail();
            
            $messages = Message::where('session_id', $sessionId)
                             ->orderBy('created_at', 'asc')
                             ->get();
            
            return response()->json([
                'chat_info' => $chatHistory,
                'messages' => $messages
            ]);
        } catch (\Exception $e) {
            Log::error('Chat show error: ' . $e->getMessage());
            return response()->json(['error' => 'Chat not found'], 404);
        }
>>>>>>> 6a3b2de1
    }
    
    /**
     * Delete a chat session.
     * 
     * @param string $sessionId
     * @return JsonResponse
     */
    public function destroy(string $sessionId): JsonResponse
    {
        try {
            // Verify user has access to this chat
            $chatHistory = ChatHistory::where('session_id', $sessionId)
                                    ->whereHas('widget', function ($q) {
                                        $q->where('user_id', Auth::id());
                                    })
                                    ->firstOrFail();
            
            // Delete messages
            Message::where('session_id', $sessionId)->delete();
            
            // Delete chat history
            $chatHistory->delete();
            
            Log::info('Chat deleted', ['session_id' => $sessionId, 'user_id' => Auth::id()]);
            
            return response()->json(null, 204);
        } catch (\Exception $e) {
            Log::error('Chat deletion error: ' . $e->getMessage());
            return response()->json(['error' => 'Failed to delete chat'], 500);
        }
    }
    
    /**
     * Get conversation context for AI processing.
     * 
     * @param string $sessionId
     * @param int $maxMessages
     * @return array
     */
    protected function getConversationContext(string $sessionId, int $maxMessages = 10): array
    {
        $messages = Message::where('session_id', $sessionId)
                         ->orderBy('created_at', 'desc')
                         ->limit($maxMessages)
                         ->get()
                         ->reverse()
                         ->values();
        
        return $messages->map(function ($message) {
            return [
                'role' => $message->sender_type === 'user' ? 'user' : 'assistant',
                'content' => $message->message
            ];
        })->toArray();
    }
    
    /**
     * Build system prompt with widget configuration and user data.
     * 
     * @param Widget $widget
     * @param array|null $userData
     * @return string
     */
    protected function buildSystemPrompt(Widget $widget, ?array $userData = null): string
    {
        $basePrompt = $widget->aiProvider->system_prompt ?? 'You are a helpful assistant.';
        
        // Add widget-specific context
        $widgetContext = "\n\nWidget Context:\n";
        $widgetContext .= "- Widget Name: {$widget->name}\n";
        $widgetContext .= "- Welcome Message: {$widget->behavior['welcomeMessage']}\n";
        
        if ($userData) {
            $widgetContext .= "\nUser Information:\n";
            if (isset($userData['name'])) {
                $widgetContext .= "- Name: {$userData['name']}\n";
            }
            if (isset($userData['email'])) {
                $widgetContext .= "- Email: {$userData['email']}\n";
            }
        }
        
        return $basePrompt . $widgetContext;
    }
    
    /**
     * Update or create chat history record.
     * 
     * @param int $widgetId
     * @param string $sessionId
     * @param array|null $userData
     * @return void
     */
    protected function updateChatHistory(int $widgetId, string $sessionId, ?array $userData = null): void
    {
        ChatHistory::updateOrCreate(
            [
                'widget_id' => $widgetId,
                'session_id' => $sessionId
            ],
            [
                'user_name' => $userData['name'] ?? null,
                'user_email' => $userData['email'] ?? null,
                'user_phone' => $userData['phone'] ?? null,
                'last_message_at' => now()
            ]
        );
    }
    
    /**
<<<<<<< HEAD
     * Build system prompt with widget configuration and user data.
     *
     * @param Widget $widget
     * @param array|null $userData
     * @return string
     */
    protected function buildSystemPrompt(Widget $widget, ?array $userData = null): string
    {
        $basePrompt = $widget->aiProvider->system_prompt ?? 'You are a helpful assistant.';

        // Add widget-specific context
        $widgetContext = "\n\nWidget Context:\n";
        $widgetContext .= "- Widget Name: {$widget->name}\n";
        $widgetContext .= "- Welcome Message: {$widget->behavior['welcomeMessage']}\n";

        if ($userData) {
            $widgetContext .= "\nUser Information:\n";
            if (isset($userData['name'])) {
                $widgetContext .= "- Name: {$userData['name']}\n";
            }
            if (isset($userData['email'])) {
                $widgetContext .= "- Email: {$userData['email']}\n";
            }
        }

        return $basePrompt . $widgetContext;
    }

    /**
     * Update or create chat history record.
     *
     * @param int $widgetId
     * @param string $sessionId
     * @param array|null $userData
     * @return void
     */
    protected function updateChatHistory(int $widgetId, string $sessionId, ?array $userData = null): void
    {
        ChatHistory::updateOrCreate(
            [
                'widget_id' => $widgetId,
                'session_id' => $sessionId
            ],
            [
                'user_name' => $userData['name'] ?? null,
                'user_email' => $userData['email'] ?? null,
                'user_phone' => $userData['phone'] ?? null,
                'last_message_at' => now()
            ]
        );
    }

    /**
     * Sanitize user input.
     *
     * @param string $input
     * @return string
     */
    protected function sanitizeInput(string $input): string
    {
        // Remove HTML tags and decode entities
        $sanitized = strip_tags($input);
        $sanitized = html_entity_decode($sanitized, ENT_QUOTES, 'UTF-8');

        // Trim whitespace
        $sanitized = trim($sanitized);

        // Remove excessive whitespace
        $sanitized = preg_replace('/\s+/', ' ', $sanitized);

=======
     * Sanitize user input.
     * 
     * @param string $input
     * @return string
     */
    protected function sanitizeInput(string $input): string
    {
        // Remove HTML tags and decode entities
        $sanitized = strip_tags($input);
        $sanitized = html_entity_decode($sanitized, ENT_QUOTES, 'UTF-8');
        
        // Trim whitespace
        $sanitized = trim($sanitized);
        
        // Remove excessive whitespace
        $sanitized = preg_replace('/\s+/', ' ', $sanitized);
        
>>>>>>> 6a3b2de1
        return $sanitized;
    }
}<|MERGE_RESOLUTION|>--- conflicted
+++ resolved
@@ -3,33 +3,25 @@
 namespace App\Http\Controllers\Api;
 
 use App\Http\Controllers\Controller;
-use App\Models\Chat;
 use App\Models\Message;
+use App\Models\ChatHistory;
 use App\Models\Widget;
-use App\Models\ChatHistory;
 use App\Services\AI\AIService;
 use Illuminate\Http\Request;
 use Illuminate\Support\Facades\Auth;
 use Illuminate\Support\Facades\Validator;
 use Illuminate\Support\Facades\Log;
-use Illuminate\Support\Facades\Cache;
 use Illuminate\Support\Facades\RateLimiter;
 use Illuminate\Http\JsonResponse;
-use Illuminate\Support\Str;
 
 class ChatController extends Controller
 {
     protected $aiService;
-<<<<<<< HEAD
-
-=======
-    
->>>>>>> 6a3b2de1
+
     public function __construct(AIService $aiService)
     {
         $this->aiService = $aiService;
     }
-<<<<<<< HEAD
 
     /**
      * Get chat history by session ID.
@@ -223,31 +215,10 @@
         } catch (\Exception $e) {
             Log::error('Chat index error: ' . $e->getMessage());
             return response()->json(['error' => 'Failed to fetch chats'], 500);
-=======
-    
-    /**
-     * Get chat history by session ID.
-     * 
-     * @param string $sessionId
-     * @return JsonResponse
-     */
-    public function getBySession(string $sessionId): JsonResponse
-    {
-        try {
-            $messages = Message::where('session_id', $sessionId)
-                             ->orderBy('created_at', 'asc')
-                             ->get();
-            
-            return response()->json($messages);
-        } catch (\Exception $e) {
-            Log::error('Chat history retrieval error: ' . $e->getMessage());
-            return response()->json(['error' => 'Failed to retrieve chat history'], 500);
->>>>>>> 6a3b2de1
-        }
-    }
-    
-    /**
-<<<<<<< HEAD
+        }
+    }
+
+    /**
      * Get detailed chat conversation.
      *
      * @param string $sessionId
@@ -275,136 +246,10 @@
         } catch (\Exception $e) {
             Log::error('Chat show error: ' . $e->getMessage());
             return response()->json(['error' => 'Chat not found'], 404);
-=======
-     * Send a message and get AI response.
-     * 
-     * @param Request $request
-     * @return JsonResponse
-     */
-    public function sendMessage(Request $request): JsonResponse
-    {
-        $validator = Validator::make($request->all(), [
-            'widget_id' => 'required|string',
-            'session_id' => 'required|string|max:255',
-            'message' => 'required|string|max:2000',
-            'user_data' => 'nullable|array',
-            'user_data.name' => 'nullable|string|max:100',
-            'user_data.email' => 'nullable|email|max:255',
-            'user_data.phone' => 'nullable|string|max:20'
-        ]);
-        
-        if ($validator->fails()) {
-            return response()->json(['errors' => $validator->errors()], 422);
-        }
-        
-        // Rate limiting
-        $rateLimitKey = 'chat_message:' . $request->ip() . ':' . $request->session_id;
-        if (RateLimiter::tooManyAttempts($rateLimitKey, 30)) {
-            $seconds = RateLimiter::availableIn($rateLimitKey);
-            return response()->json([
-                'error' => 'Too many messages. Please wait ' . $seconds . ' seconds.'
-            ], 429);
-        }
-        
-        RateLimiter::hit($rateLimitKey, 60); // 30 messages per minute
-        
-        try {
-            // Get widget configuration
-            $widget = Widget::where('embed_code', $request->widget_id)
-                          ->where('status', 'active')
-                          ->with('aiProvider')
-                          ->first();
-            
-            if (!$widget) {
-                return response()->json(['error' => 'Widget not found or inactive'], 404);
-            }
-            
-            if (!$widget->aiProvider) {
-                return response()->json(['error' => 'No AI provider configured for this widget'], 400);
-            }
-            
-            // Sanitize input
-            $sanitizedMessage = $this->sanitizeInput($request->message);
-            
-            // Store user message
-            $userMessage = Message::create([
-                'session_id' => $request->session_id,
-                'widget_id' => $widget->id,
-                'sender_type' => 'user',
-                'message' => $sanitizedMessage,
-                'user_data' => $request->user_data,
-                'ip_address' => $request->ip(),
-                'user_agent' => $request->userAgent()
-            ]);
-            
-            // Get conversation context
-            $context = $this->getConversationContext($request->session_id, $widget->behavior['maxMessages'] ?? 10);
-            
-            // Prepare AI configuration
-            $aiConfig = [
-                'apiKey' => $widget->aiProvider->api_key,
-                'model' => $widget->aiProvider->model,
-                'temperature' => $widget->aiProvider->temperature ?? 0.7,
-                'maxTokens' => $widget->aiProvider->max_tokens ?? 2048,
-                'systemPrompt' => $this->buildSystemPrompt($widget, $request->user_data)
-            ];
-            
-            // Generate AI response
-            $aiResponse = $this->aiService->processMessage(
-                $widget->aiProvider->provider_type,
-                $sanitizedMessage,
-                $aiConfig,
-                false,
-                $context
-            );
-            
-            if (!$aiResponse['success']) {
-                throw new \Exception($aiResponse['message'] ?? 'AI service error');
-            }
-            
-            // Store AI response
-            $aiMessage = Message::create([
-                'session_id' => $request->session_id,
-                'widget_id' => $widget->id,
-                'sender_type' => 'ai',
-                'message' => $aiResponse['response'],
-                'response_time' => $aiResponse['response_time'] ?? null,
-                'token_usage' => $aiResponse['token_usage'] ?? null,
-                'model_used' => $aiResponse['model'] ?? $widget->aiProvider->model
-            ]);
-            
-            // Update or create chat history record
-            $this->updateChatHistory($widget->id, $request->session_id, $request->user_data);
-            
-            Log::info('Chat message processed', [
-                'widget_id' => $widget->id,
-                'session_id' => $request->session_id,
-                'response_time' => $aiResponse['response_time'] ?? null
-            ]);
-            
-            return response()->json([
-                'success' => true,
-                'response' => $aiResponse['response'],
-                'message_id' => $aiMessage->id,
-                'response_time' => $aiResponse['response_time'] ?? null
-            ]);
-            
-        } catch (\Exception $e) {
-            Log::error('Chat message error: ' . $e->getMessage(), [
-                'widget_id' => $request->widget_id,
-                'session_id' => $request->session_id
-            ]);
-            
-            return response()->json([
-                'success' => false,
-                'error' => 'Sorry, I encountered an error processing your message. Please try again.'
-            ], 500);
->>>>>>> 6a3b2de1
-        }
-    }
-    
-    /**
-<<<<<<< HEAD
+        }
+    }
+
+    /**
      * Delete a chat session.
      *
      * @param string $sessionId
@@ -432,57 +277,10 @@
         } catch (\Exception $e) {
             Log::error('Chat deletion error: ' . $e->getMessage());
             return response()->json(['error' => 'Failed to delete chat'], 500);
-=======
-     * Get all chats for authenticated user.
-     * 
-     * @param Request $request
-     * @return JsonResponse
-     */
-    public function index(Request $request): JsonResponse
-    {
-        try {
-            $query = ChatHistory::whereHas('widget', function ($q) {
-                $q->where('user_id', Auth::id());
-            })->with(['widget:id,name']);
-            
-            // Apply filters
-            if ($request->has('widget_id')) {
-                $query->where('widget_id', $request->widget_id);
-            }
-            
-            if ($request->has('date_from')) {
-                $query->whereDate('created_at', '>=', $request->date_from);
-            }
-            
-            if ($request->has('date_to')) {
-                $query->whereDate('created_at', '<=', $request->date_to);
-            }
-            
-            // Apply sorting
-            $sortBy = $request->get('sort_by', 'created_at');
-            $sortOrder = $request->get('sort_order', 'desc');
-            $query->orderBy($sortBy, $sortOrder);
-            
-            // Pagination
-            $perPage = min($request->get('per_page', 15), 100);
-            $chats = $query->paginate($perPage);
-            
-            return response()->json([
-                'data' => $chats->items(),
-                'current_page' => $chats->currentPage(),
-                'last_page' => $chats->lastPage(),
-                'per_page' => $chats->perPage(),
-                'total' => $chats->total()
-            ]);
-        } catch (\Exception $e) {
-            Log::error('Chat index error: ' . $e->getMessage());
-            return response()->json(['error' => 'Failed to fetch chats'], 500);
->>>>>>> 6a3b2de1
-        }
-    }
-    
-    /**
-<<<<<<< HEAD
+        }
+    }
+
+    /**
      * Get conversation context for AI processing.
      *
      * @param string $sessionId
@@ -504,96 +302,11 @@
                 'content' => $message->message
             ];
         })->toArray();
-=======
-     * Get detailed chat conversation.
-     * 
-     * @param string $sessionId
-     * @return JsonResponse
-     */
-    public function show(string $sessionId): JsonResponse
-    {
-        try {
-            // Verify user has access to this chat
-            $chatHistory = ChatHistory::where('session_id', $sessionId)
-                                    ->whereHas('widget', function ($q) {
-                                        $q->where('user_id', Auth::id());
-                                    })
-                                    ->with(['widget:id,name'])
-                                    ->firstOrFail();
-            
-            $messages = Message::where('session_id', $sessionId)
-                             ->orderBy('created_at', 'asc')
-                             ->get();
-            
-            return response()->json([
-                'chat_info' => $chatHistory,
-                'messages' => $messages
-            ]);
-        } catch (\Exception $e) {
-            Log::error('Chat show error: ' . $e->getMessage());
-            return response()->json(['error' => 'Chat not found'], 404);
-        }
->>>>>>> 6a3b2de1
-    }
-    
-    /**
-     * Delete a chat session.
-     * 
-     * @param string $sessionId
-     * @return JsonResponse
-     */
-    public function destroy(string $sessionId): JsonResponse
-    {
-        try {
-            // Verify user has access to this chat
-            $chatHistory = ChatHistory::where('session_id', $sessionId)
-                                    ->whereHas('widget', function ($q) {
-                                        $q->where('user_id', Auth::id());
-                                    })
-                                    ->firstOrFail();
-            
-            // Delete messages
-            Message::where('session_id', $sessionId)->delete();
-            
-            // Delete chat history
-            $chatHistory->delete();
-            
-            Log::info('Chat deleted', ['session_id' => $sessionId, 'user_id' => Auth::id()]);
-            
-            return response()->json(null, 204);
-        } catch (\Exception $e) {
-            Log::error('Chat deletion error: ' . $e->getMessage());
-            return response()->json(['error' => 'Failed to delete chat'], 500);
-        }
-    }
-    
-    /**
-     * Get conversation context for AI processing.
-     * 
-     * @param string $sessionId
-     * @param int $maxMessages
-     * @return array
-     */
-    protected function getConversationContext(string $sessionId, int $maxMessages = 10): array
-    {
-        $messages = Message::where('session_id', $sessionId)
-                         ->orderBy('created_at', 'desc')
-                         ->limit($maxMessages)
-                         ->get()
-                         ->reverse()
-                         ->values();
-        
-        return $messages->map(function ($message) {
-            return [
-                'role' => $message->sender_type === 'user' ? 'user' : 'assistant',
-                'content' => $message->message
-            ];
-        })->toArray();
-    }
-    
+    }
+
     /**
      * Build system prompt with widget configuration and user data.
-     * 
+     *
      * @param Widget $widget
      * @param array|null $userData
      * @return string
@@ -601,12 +314,12 @@
     protected function buildSystemPrompt(Widget $widget, ?array $userData = null): string
     {
         $basePrompt = $widget->aiProvider->system_prompt ?? 'You are a helpful assistant.';
-        
+
         // Add widget-specific context
         $widgetContext = "\n\nWidget Context:\n";
         $widgetContext .= "- Widget Name: {$widget->name}\n";
         $widgetContext .= "- Welcome Message: {$widget->behavior['welcomeMessage']}\n";
-        
+
         if ($userData) {
             $widgetContext .= "\nUser Information:\n";
             if (isset($userData['name'])) {
@@ -616,13 +329,13 @@
                 $widgetContext .= "- Email: {$userData['email']}\n";
             }
         }
-        
+
         return $basePrompt . $widgetContext;
     }
-    
+
     /**
      * Update or create chat history record.
-     * 
+     *
      * @param int $widgetId
      * @param string $sessionId
      * @param array|null $userData
@@ -643,60 +356,6 @@
             ]
         );
     }
-    
-    /**
-<<<<<<< HEAD
-     * Build system prompt with widget configuration and user data.
-     *
-     * @param Widget $widget
-     * @param array|null $userData
-     * @return string
-     */
-    protected function buildSystemPrompt(Widget $widget, ?array $userData = null): string
-    {
-        $basePrompt = $widget->aiProvider->system_prompt ?? 'You are a helpful assistant.';
-
-        // Add widget-specific context
-        $widgetContext = "\n\nWidget Context:\n";
-        $widgetContext .= "- Widget Name: {$widget->name}\n";
-        $widgetContext .= "- Welcome Message: {$widget->behavior['welcomeMessage']}\n";
-
-        if ($userData) {
-            $widgetContext .= "\nUser Information:\n";
-            if (isset($userData['name'])) {
-                $widgetContext .= "- Name: {$userData['name']}\n";
-            }
-            if (isset($userData['email'])) {
-                $widgetContext .= "- Email: {$userData['email']}\n";
-            }
-        }
-
-        return $basePrompt . $widgetContext;
-    }
-
-    /**
-     * Update or create chat history record.
-     *
-     * @param int $widgetId
-     * @param string $sessionId
-     * @param array|null $userData
-     * @return void
-     */
-    protected function updateChatHistory(int $widgetId, string $sessionId, ?array $userData = null): void
-    {
-        ChatHistory::updateOrCreate(
-            [
-                'widget_id' => $widgetId,
-                'session_id' => $sessionId
-            ],
-            [
-                'user_name' => $userData['name'] ?? null,
-                'user_email' => $userData['email'] ?? null,
-                'user_phone' => $userData['phone'] ?? null,
-                'last_message_at' => now()
-            ]
-        );
-    }
 
     /**
      * Sanitize user input.
@@ -716,25 +375,6 @@
         // Remove excessive whitespace
         $sanitized = preg_replace('/\s+/', ' ', $sanitized);
 
-=======
-     * Sanitize user input.
-     * 
-     * @param string $input
-     * @return string
-     */
-    protected function sanitizeInput(string $input): string
-    {
-        // Remove HTML tags and decode entities
-        $sanitized = strip_tags($input);
-        $sanitized = html_entity_decode($sanitized, ENT_QUOTES, 'UTF-8');
-        
-        // Trim whitespace
-        $sanitized = trim($sanitized);
-        
-        // Remove excessive whitespace
-        $sanitized = preg_replace('/\s+/', ' ', $sanitized);
-        
->>>>>>> 6a3b2de1
         return $sanitized;
     }
 }